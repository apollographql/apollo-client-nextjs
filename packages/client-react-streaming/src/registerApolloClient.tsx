import type { ApolloClient } from "@apollo/client/index.js";
import { cache } from "react";

const seenWrappers = WeakSet
  ? new WeakSet<{ client: ApolloClient<any> | Promise<ApolloClient<any>> }>()
  : undefined;
const seenClients = WeakSet
  ? new WeakSet<ApolloClient<any> | Promise<ApolloClient<any>>>()
  : undefined;

/**
 * > This export is only available in React Server Components
 *
 * Ensures that you can always access the same instance of ApolloClient
 * during RSC for an ongoing request, while always returning
 * a new instance for different requests.
 *
 * @example
 * ```ts
 * export const { getClient } = registerApolloClient(() => {
 *   return new ApolloClient({
 *     cache: new InMemoryCache(),
 *     link: new HttpLink({
 *       uri: "http://example.com/api/graphql",
 *     }),
 *   });
 * });
 * ```
 *
 * @public
 */
export function registerApolloClient(
  makeClient: () => Promise<ApolloClient<any>>
): { getClient: () => Promise<ApolloClient<any>> };
/**
 * Ensures that you can always access the same instance of ApolloClient
 * during RSC for an ongoing request, while always returning
 * a new instance for different requests.
 *
 * @example
 * ```ts
 * export const { getClient } = registerApolloClient(() => {
 *   return new ApolloClient({
 *     cache: new InMemoryCache(),
 *     link: new HttpLink({
 *       uri: "http://example.com/api/graphql",
 *     }),
 *   });
 * });
 * ```
 *
 * @public
 */
export function registerApolloClient(makeClient: () => ApolloClient<any>): {
  getClient: () => ApolloClient<any>;
};
export function registerApolloClient(
  makeClient: (() => Promise<ApolloClient<any>>) | (() => ApolloClient<any>)
) {
<<<<<<< HEAD
  // React invalidates the cache on each server request, so the wrapping
  // object is needed to properly detect whether the client is a unique
  // reference or not. We can warn if `cachedMakeWrappedClient` creates a new "wrapper",
  // but with a `client` property that we have already seen before.
  // In that case, not every call to `makeClient` would create a new
  // `ApolloClient` instance.
  function makeWrappedClient() {
    return { client: makeClient() };
  }

  const cachedMakeWrappedClient = cache(makeWrappedClient);

  function getClient() {
    if (arguments.length) {
      throw new Error(
        `
        You cannot pass arguments into \`getClient\`.
        Passing arguments to \`getClient\` returns a different instance
        of Apollo Client each time it is called with different arguments, potentially 
        resulting in duplicate requests and a non-functional cache. 
      `.trim()
      );
    }
    const wrapper = cachedMakeWrappedClient();
    if (seenWrappers && seenClients) {
      if (!seenWrappers.has(wrapper)) {
        if (seenClients.has(wrapper.client)) {
          console.warn(
            `
Multiple calls to \`getClient\` for different requests returned the same client instance.
This means that private user data could accidentally be shared between requests.
This happens, for example, if you create a global \`ApolloClient\` instance and your \`makeClient\`
implementation just looks like \`() => client\`.
Always call \`new ApolloClient\` **inside** your \`makeClient\` function and
return a new instance every time \`makeClient\` is called.
`.trim()
          );
        }
        seenWrappers.add(wrapper);
        seenClients.add(wrapper.client);
      }
    }
    return wrapper.client;
  }
=======
  function wrappedMakeClient() {
    if (arguments.length) {
      throw new Error(
        `
You cannot pass arguments into \`getClient\`.
Passing arguments to \`getClient\` returns a different instance
of Apollo Client each time it is called with different arguments, potentially 
resulting in duplicate requests and a non-functional cache. 
      `.trim()
      );
    }
    return makeClient();
  }
  const getClient = cache(wrappedMakeClient);
>>>>>>> e0b48621
  return {
    getClient,
  };
}<|MERGE_RESOLUTION|>--- conflicted
+++ resolved
@@ -57,7 +57,6 @@
 export function registerApolloClient(
   makeClient: (() => Promise<ApolloClient<any>>) | (() => ApolloClient<any>)
 ) {
-<<<<<<< HEAD
   // React invalidates the cache on each server request, so the wrapping
   // object is needed to properly detect whether the client is a unique
   // reference or not. We can warn if `cachedMakeWrappedClient` creates a new "wrapper",
@@ -74,10 +73,10 @@
     if (arguments.length) {
       throw new Error(
         `
-        You cannot pass arguments into \`getClient\`.
-        Passing arguments to \`getClient\` returns a different instance
-        of Apollo Client each time it is called with different arguments, potentially 
-        resulting in duplicate requests and a non-functional cache. 
+You cannot pass arguments into \`getClient\`.
+Passing arguments to \`getClient\` returns a different instance
+of Apollo Client each time it is called with different arguments, potentially 
+resulting in duplicate requests and a non-functional cache. 
       `.trim()
       );
     }
@@ -102,22 +101,6 @@
     }
     return wrapper.client;
   }
-=======
-  function wrappedMakeClient() {
-    if (arguments.length) {
-      throw new Error(
-        `
-You cannot pass arguments into \`getClient\`.
-Passing arguments to \`getClient\` returns a different instance
-of Apollo Client each time it is called with different arguments, potentially 
-resulting in duplicate requests and a non-functional cache. 
-      `.trim()
-      );
-    }
-    return makeClient();
-  }
-  const getClient = cache(wrappedMakeClient);
->>>>>>> e0b48621
   return {
     getClient,
   };
