import type { ApolloClient, OperationVariables } from "@apollo/client/index.js";
import React from "react";
import { cache } from "react";
import type { ReactNode } from "react";
import type { PreloadQueryOptions } from "./PreloadQuery.js";
import { PreloadQuery as UnboundPreloadQuery } from "./PreloadQuery.js";
import type { TransportedQueryRef } from "./transportedQueryRef.js";

const seenWrappers = WeakSet
  ? new WeakSet<{ client: ApolloClient<any> | Promise<ApolloClient<any>> }>()
  : undefined;
const seenClients = WeakSet
  ? new WeakSet<ApolloClient<any> | Promise<ApolloClient<any>>>()
  : undefined;

/**
 * > This export is only available in React Server Components
 *
 * Ensures that you can always access the same instance of ApolloClient
 * during RSC for an ongoing request, while always returning
 * a new instance for different requests.
 *
 * @example
 * ```ts
 * export const { getClient, query, PreloadQuery } = registerApolloClient(() => {
 *   return new ApolloClient({
 *     cache: new InMemoryCache(),
 *     link: new HttpLink({
 *       uri: "http://example.com/api/graphql",
 *     }),
 *   });
 * });
 * ```
 *
 * @public
 */
export function registerApolloClient<
  ApolloClientOrPromise extends Promise<ApolloClient<any>> | ApolloClient<any>,
>(
  makeClient: () => ApolloClientOrPromise
): {
  getClient: () => ApolloClientOrPromise;
  query: Awaited<ApolloClientOrPromise>["query"];
  /**
   * Preloads data in React Server Components to be hydrated
   * in Client Components.
   *
   * ### Example with `queryRef`
   * `ClientChild` would call `useReadQuery` with the `queryRef`, the `Suspense` boundary is optional:
   * ```jsx
   * <PreloadQuery
   *    query={QUERY}
   *    variables={{
   *      foo: 1
   *    }}
   *  >
   *   {(queryRef) => (
   *     <Suspense fallback={<>loading</>}>
   *       <ClientChild queryRef={queryRef} />
   *     </Suspense>
   *   )}
   * </PreloadQuery>
   * ```
   *
   * ### Example for `useSuspenseQuery`
   * `ClientChild` would call the same query with `useSuspenseQuery`, the `Suspense` boundary is optional:
   * ```jsx
   *  <PreloadQuery
   *    query={QUERY}
   *    variables={{
   *      foo: 1
   *    }}
   *  >
   *    <Suspense fallback={<>loading</>}>
   *      <ClientChild />
   *    </Suspense>
   *  </PreloadQuery>
   * ```
   */
  PreloadQuery: PreloadQueryComponent;
} {
  const getClient = makeGetClient(makeClient);
  /*
  We create an independent instance of Apollo Client per request,
  because we don't want to mix up RSC-specific data with Client-specific
  data in the same `InMemoryCache` instance.
  */
  const getPreloadClient = makeGetClient(makeClient);
  const PreloadQuery = makePreloadQuery(getPreloadClient);
  return {
    getClient,
    query: async (...args) => (await getClient()).query(...args),
    PreloadQuery,
  };
}

function makeGetClient<
  AC extends Promise<ApolloClient<any>> | ApolloClient<any>,
>(makeClient: () => AC): () => AC {
  // React invalidates the cache on each server request, so the wrapping
  // object is needed to properly detect whether the client is a unique
  // reference or not. We can warn if `cachedMakeWrappedClient` creates a new "wrapper",
  // but with a `client` property that we have already seen before.
  // In that case, not every call to `makeClient` would create a new
  // `ApolloClient` instance.
  function makeWrappedClient() {
    return { client: makeClient() };
  }

  const cachedMakeWrappedClient = cache(makeWrappedClient);

  function getClient() {
    if (arguments.length) {
      throw new Error(
        `
You cannot pass arguments into \`getClient\`.
Passing arguments to \`getClient\` returns a different instance
of Apollo Client each time it is called with different arguments, potentially 
resulting in duplicate requests and a non-functional cache. 
      `.trim()
      );
    }
    const wrapper = cachedMakeWrappedClient();
    if (seenWrappers && seenClients) {
      if (!seenWrappers.has(wrapper)) {
        if (seenClients.has(wrapper.client)) {
          console.warn(
            `
Multiple calls to \`getClient\` for different requests returned the same client instance.
This means that private user data could accidentally be shared between requests.
This happens, for example, if you create a global \`ApolloClient\` instance and your \`makeClient\`
implementation just looks like \`() => client\`.
Always call \`new ApolloClient\` **inside** your \`makeClient\` function and
return a new instance every time \`makeClient\` is called.
`.trim()
          );
        }
        seenWrappers.add(wrapper);
        seenClients.add(wrapper.client);
      }
    }
    return wrapper.client;
  }
  return getClient;
}

/**
 * Props for `PreloadQueryComponent`
 * @see {@link PreloadQueryComponent}
 * @public
 */
export interface PreloadQueryProps<TData, TVariables extends OperationVariables>
  extends PreloadQueryOptions<TVariables, TData> {
  children:
    | ReactNode
    | ((
        queryRef: TransportedQueryRef<NoInfer<TData>, NoInfer<TVariables>>
      ) => ReactNode);
}

/**
 * Preloads data in React Server Components to be hydrated
 * in Client Components.
 *
 * ### Example with `queryRef`
 * `ClientChild` would call `useReadQuery` with the `queryRef`, the `Suspense` boundary is optional:
 * ```jsx
 * <PreloadQuery
 *    query={QUERY}
 *    variables={{
 *      foo: 1
 *    }}
 *  >
 *   {(queryRef) => (
 *     <Suspense fallback={<>loading</>}>
 *       <ClientChild queryRef={queryRef} />
 *     </Suspense>
 *   )}
 * </PreloadQuery>
 * ```
 *
 * ### Example for `useSuspenseQuery`
 * `ClientChild` would call the same query with `useSuspenseQuery`, the `Suspense` boundary is optional:
 * ```jsx
 *  <PreloadQuery
 *    query={QUERY}
 *    variables={{
 *      foo: 1
 *    }}
 *  >
 *    <Suspense fallback={<>loading</>}>
 *      <ClientChild />
 *    </Suspense>
 *  </PreloadQuery>
 * ```
 *
 * @public
 */
export interface PreloadQueryComponent {
  <TData, TVariables extends OperationVariables>(
    props: PreloadQueryProps<TData, TVariables>
  ): React.ReactElement;
}

function makePreloadQuery(
  getClient: () => Promise<ApolloClient<any>> | ApolloClient<any>
) {
  return function PreloadQuery<TData, TVariables extends OperationVariables>(
    props: PreloadQueryProps<TData, TVariables>
  ): React.ReactElement {
<<<<<<< HEAD
    // we directly execute the bound component instead of returning JSX to keep the tree a bit tidier
=======
>>>>>>> 82090930
    return <UnboundPreloadQuery getClient={getClient} {...props} />;
  };
}<|MERGE_RESOLUTION|>--- conflicted
+++ resolved
@@ -208,10 +208,6 @@
   return function PreloadQuery<TData, TVariables extends OperationVariables>(
     props: PreloadQueryProps<TData, TVariables>
   ): React.ReactElement {
-<<<<<<< HEAD
-    // we directly execute the bound component instead of returning JSX to keep the tree a bit tidier
-=======
->>>>>>> 82090930
     return <UnboundPreloadQuery getClient={getClient} {...props} />;
   };
 }