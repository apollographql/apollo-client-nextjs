--- conflicted
+++ resolved
@@ -76,82 +76,7 @@
   }
 }
 
-<<<<<<< HEAD
 export class ApolloClientClientBaseImpl<
-=======
-class ApolloClientSSRImpl<TCacheShape> extends ApolloClientBase<TCacheShape> {
-  constructor(options: ApolloClientOptions<TCacheShape>) {
-    super(options);
-
-    getQueryManager(this)[wrappers] = hookWrappers;
-  }
-
-  watchQueryQueue = createBackpressuredCallback<{
-    event: Extract<QueryEvent, { type: "started" }>;
-    observable: Observable<Exclude<QueryEvent, { type: "started" }>>;
-  }>();
-
-  watchQuery<
-    T = any,
-    TVariables extends OperationVariables = OperationVariables,
-  >(options: WatchQueryOptions<TVariables, T>) {
-    if (
-      options.fetchPolicy !== "cache-only" &&
-      options.fetchPolicy !== "standby"
-    ) {
-      const observableQuery = super.watchQuery(options);
-      const queryInfo = observableQuery["queryInfo"] as QueryInfo;
-      const id = queryInfo.queryId as TransportIdentifier;
-
-      const streamObservable = new Observable<
-        Exclude<QueryEvent, { type: "started" }>
-      >((subscriber) => {
-        const { markResult, markError, markReady } = queryInfo;
-        queryInfo.markResult = function (result: FetchResult<any>) {
-          subscriber.next({
-            type: "data",
-            id,
-            result,
-          });
-          return markResult.apply(queryInfo, arguments as any);
-        };
-        queryInfo.markError = function () {
-          subscriber.next({
-            type: "error",
-            id,
-          });
-          subscriber.complete();
-          return markError.apply(queryInfo, arguments as any);
-        };
-        queryInfo.markReady = function () {
-          subscriber.next({
-            type: "complete",
-            id,
-          });
-          subscriber.complete();
-          return markReady.apply(queryInfo, arguments as any);
-        };
-      });
-
-      this.watchQueryQueue.push({
-        event: {
-          type: "started",
-          options: {
-            ...(options as WatchQueryOptions<any>),
-            query: printMinified(options.query),
-          },
-          id,
-        },
-        observable: streamObservable,
-      });
-      return observableQuery;
-    }
-    return super.watchQuery(options);
-  }
-}
-
-export class ApolloClientBrowserImpl<
->>>>>>> d82ff92b
   TCacheShape,
 > extends ApolloClientBase<TCacheShape> {
   constructor(options: ApolloClientOptions<TCacheShape>) {
@@ -197,11 +122,6 @@
     };
   }
 
-<<<<<<< HEAD
-  onQueryStarted({ options, id }: Extract<QueryEvent, { type: "started" }>) {
-    const { cacheKey, cacheKeyArr } = this.identifyUniqueQuery(options);
-    this.transportedQueryOptions.set(id, options);
-=======
   onQueryStarted = ({
     options,
     id,
@@ -210,10 +130,8 @@
       ...options,
       query: gql(options.query),
     };
-    const { query, varJson, cacheKey } =
-      this.identifyUniqueQuery(hydratedOptions);
+    const { cacheKey, cacheKeyArr } = this.identifyUniqueQuery(hydratedOptions);
     this.transportedQueryOptions.set(id, hydratedOptions);
->>>>>>> d82ff92b
 
     const queryManager = getQueryManager<TCacheShape>(this);
 
@@ -273,7 +191,7 @@
         })
       );
     }
-  }
+  };
 
   onQueryProgress = (event: Exclude<QueryEvent, { type: "started" }>) => {
     const queryInfo = this.simulatedStreamingQueries.get(event.id);
@@ -417,7 +335,10 @@
       this.watchQueryQueue.push({
         event: {
           type: "started",
-          options: options as WatchQueryOptions<any>,
+          options: {
+            ...(options as WatchQueryOptions<any>),
+            query: printMinified(options.query),
+          },
           id,
         },
         observable: streamObservable,
