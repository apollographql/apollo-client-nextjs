"use client";

import { useApolloClient, useBackgroundQuery } from "@apollo/client/index.js";
import { useMemo, type ReactNode } from "react";
import {
<<<<<<< HEAD
  reviveTransportedQueryRef,
  type TransportedQueryRef,
} from "./transportedQueryRef.js";
import { deserializeOptions } from "./DataTransportAbstraction/transportedOptions.js";
=======
  skipToken,
  useApolloClient,
  useBackgroundQuery,
} from "@apollo/client/react/index.js";
import type { ApolloClient as WrappedApolloClient } from "./DataTransportAbstraction/WrappedApolloClient.js";
import type {
  ProgressEvent,
  TransportIdentifier,
} from "./DataTransportAbstraction/DataTransportAbstraction.js";
import {
  deserializeOptions,
  type TransportedOptions,
} from "./DataTransportAbstraction/transportedOptions.js";
import type { QueryManager } from "@apollo/client/core/QueryManager.js";
import { useMemo } from "react";
import type { ReactNode } from "react";
import invariant from "ts-invariant";
import type { TransportedQueryRefOptions } from "./transportedQueryRef.js";
>>>>>>> 6667df8a
import type { PreloadQueryOptions } from "./PreloadQuery.js";

export default function SimulatePreloadedQuery<T>({
  queryRef,
  children,
}: {
  queryRef: TransportedQueryRef<T>;
  children: ReactNode;
}) {
  const client = useApolloClient();
  reviveTransportedQueryRef(queryRef, client);

  const bgQueryArgs = useMemo<Parameters<typeof useBackgroundQuery>>(() => {
    const { query, ...hydratedOptions } = deserializeOptions(
      queryRef.$__apollo_queryRef.options
    ) as PreloadQueryOptions<any, T>;
    return [
      query,
      { ...hydratedOptions, queryKey: queryRef.$__apollo_queryRef.queryKey },
    ] as const;
  }, [queryRef.$__apollo_queryRef]);

  useBackgroundQuery(...bgQueryArgs);

  return children;
}<|MERGE_RESOLUTION|>--- conflicted
+++ resolved
@@ -1,33 +1,15 @@
 "use client";
 
-import { useApolloClient, useBackgroundQuery } from "@apollo/client/index.js";
+import {
+  useApolloClient,
+  useBackgroundQuery,
+} from "@apollo/client/react/index.js";
 import { useMemo, type ReactNode } from "react";
 import {
-<<<<<<< HEAD
   reviveTransportedQueryRef,
   type TransportedQueryRef,
 } from "./transportedQueryRef.js";
 import { deserializeOptions } from "./DataTransportAbstraction/transportedOptions.js";
-=======
-  skipToken,
-  useApolloClient,
-  useBackgroundQuery,
-} from "@apollo/client/react/index.js";
-import type { ApolloClient as WrappedApolloClient } from "./DataTransportAbstraction/WrappedApolloClient.js";
-import type {
-  ProgressEvent,
-  TransportIdentifier,
-} from "./DataTransportAbstraction/DataTransportAbstraction.js";
-import {
-  deserializeOptions,
-  type TransportedOptions,
-} from "./DataTransportAbstraction/transportedOptions.js";
-import type { QueryManager } from "@apollo/client/core/QueryManager.js";
-import { useMemo } from "react";
-import type { ReactNode } from "react";
-import invariant from "ts-invariant";
-import type { TransportedQueryRefOptions } from "./transportedQueryRef.js";
->>>>>>> 6667df8a
 import type { PreloadQueryOptions } from "./PreloadQuery.js";
 
 export default function SimulatePreloadedQuery<T>({
