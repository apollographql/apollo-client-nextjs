/* eslint-disable @typescript-eslint/no-non-null-assertion */
import { fromPartial } from "@total-typescript/shoehorn";
import type { DocumentNode } from "@apollo/client/index.js";
import { gql, Observable } from "@apollo/client/core/index.js";
import { print } from "graphql";
import { test } from "node:test";
import assert from "node:assert";

const { RemoveMultipartDirectivesLink } = await import("#bundled");

const queryWithDefer = gql`
  query myQuery {
    fastField
    ... @defer {
      slowField1
    }
    ... @defer {
      slowField2
    }
  }
`;
const queryWithDeferAndDontStripAnnotation = gql`
  query myQuery {
    fastField
    ... @defer(label: "SsrDontStrip1") {
      slowField1
    }
    ... @defer(label: "SsrDontStrip2") {
      slowField2
    }
    ... @defer {
      slowField3
    }
  }
`;
const queryWithDeferAndStripAnnotation = gql`
  query myQuery {
    fastField
    ... @defer(label: "SsrStrip1") {
      slowField1
    }
    ... @defer(label: "SsrStrip2") {
      slowField2
    }
    ... @defer {
      slowField3
    }
  }
`;

<<<<<<< HEAD
test("removes fields with a @defer directive", () => {
=======
await it("removes fields with a @defer directive", () => {
>>>>>>> e60f1ece
  const link = new RemoveMultipartDirectivesLink({
    stripDefer: true,
  });
  let resultingQuery: DocumentNode;
  link.request(fromPartial({ query: queryWithDefer }), function (operation) {
    resultingQuery = operation.query;
    return Observable.of({});
  });
  assert.equal(
    print(resultingQuery!),
    `
query myQuery {
  fastField
}`.trim()
  );
});

<<<<<<< HEAD
test("`stripDefer` defaults to `true`", () => {
=======
await it("`stripDefer` defaults to `true`", () => {
>>>>>>> e60f1ece
  const link = new RemoveMultipartDirectivesLink({
    stripDefer: true,
  });
  let resultingQuery: DocumentNode;
  link.request(fromPartial({ query: queryWithDefer }), function (operation) {
    resultingQuery = operation.query;
    return Observable.of({});
  });
  assert.equal(
    print(resultingQuery!),
    `
query myQuery {
  fastField
}`.trim()
  );
});

<<<<<<< HEAD
test("preserves @defer fields with a `SsrDontStrip` label", () => {
=======
await it("preserves @defer fields with a `SsrDontStrip` label", () => {
>>>>>>> e60f1ece
  const link = new RemoveMultipartDirectivesLink({
    stripDefer: true,
  });
  let resultingQuery: DocumentNode;
  link.request(
    fromPartial({ query: queryWithDeferAndDontStripAnnotation }),
    function (operation) {
      resultingQuery = operation.query;
      return Observable.of({});
    }
  );
  assert.equal(
    print(resultingQuery!),
    `
query myQuery {
  fastField
  ... @defer(label: "SsrDontStrip1") {
    slowField1
  }
  ... @defer(label: "SsrDontStrip2") {
    slowField2
  }
}`.trim()
  );
});

<<<<<<< HEAD
test("can be configured to not remove @defer fields", () => {
=======
await it("can be configured to not remove @defer fields", () => {
>>>>>>> e60f1ece
  const link = new RemoveMultipartDirectivesLink({
    stripDefer: false,
  });
  let resultingQuery: DocumentNode;
  link.request(fromPartial({ query: queryWithDefer }), function (operation) {
    resultingQuery = operation.query;
    return Observable.of({});
  });
  assert.equal(
    print(resultingQuery!),
    `
query myQuery {
  fastField
  ... @defer {
    slowField1
  }
  ... @defer {
    slowField2
  }
}`.trim()
  );
});

<<<<<<< HEAD
test("even with `stripDefer: false`, certain fields can be marked for stripping", () => {
=======
await it("even with `stripDefer: false`, certain fields can be marked for stripping", () => {
>>>>>>> e60f1ece
  const link = new RemoveMultipartDirectivesLink({
    stripDefer: false,
  });
  let resultingQuery: DocumentNode;
  link.request(
    fromPartial({ query: queryWithDeferAndStripAnnotation }),
    function (operation) {
      resultingQuery = operation.query;
      return Observable.of({});
    }
  );
  assert.equal(
    print(resultingQuery!),
    `
query myQuery {
  fastField
  ... @defer {
    slowField3
  }
}`.trim()
  );
});<|MERGE_RESOLUTION|>--- conflicted
+++ resolved
@@ -48,11 +48,7 @@
   }
 `;
 
-<<<<<<< HEAD
 test("removes fields with a @defer directive", () => {
-=======
-await it("removes fields with a @defer directive", () => {
->>>>>>> e60f1ece
   const link = new RemoveMultipartDirectivesLink({
     stripDefer: true,
   });
@@ -70,11 +66,7 @@
   );
 });
 
-<<<<<<< HEAD
 test("`stripDefer` defaults to `true`", () => {
-=======
-await it("`stripDefer` defaults to `true`", () => {
->>>>>>> e60f1ece
   const link = new RemoveMultipartDirectivesLink({
     stripDefer: true,
   });
@@ -92,11 +84,7 @@
   );
 });
 
-<<<<<<< HEAD
 test("preserves @defer fields with a `SsrDontStrip` label", () => {
-=======
-await it("preserves @defer fields with a `SsrDontStrip` label", () => {
->>>>>>> e60f1ece
   const link = new RemoveMultipartDirectivesLink({
     stripDefer: true,
   });
@@ -123,11 +111,7 @@
   );
 });
 
-<<<<<<< HEAD
 test("can be configured to not remove @defer fields", () => {
-=======
-await it("can be configured to not remove @defer fields", () => {
->>>>>>> e60f1ece
   const link = new RemoveMultipartDirectivesLink({
     stripDefer: false,
   });
@@ -151,11 +135,7 @@
   );
 });
 
-<<<<<<< HEAD
 test("even with `stripDefer: false`, certain fields can be marked for stripping", () => {
-=======
-await it("even with `stripDefer: false`, certain fields can be marked for stripping", () => {
->>>>>>> e60f1ece
   const link = new RemoveMultipartDirectivesLink({
     stripDefer: false,
   });
