--- conflicted
+++ resolved
@@ -16,16 +16,12 @@
         }
       : false,
     outDir: "dist/",
-<<<<<<< HEAD
-    external: ["@apollo/client-react-streaming", "react", "rehackt"],
-=======
     external: [
       "@apollo/client-react-streaming",
       "react",
       "rehackt",
       "react-dom",
     ],
->>>>>>> 38631131
     noExternal: ["@apollo/client"], // will be handled by `acModuleImports`
     esbuildPlugins: [acModuleImports],
   };
@@ -73,14 +69,11 @@
       "src/ManualDataTransport/index.ts",
       "manual-transport.browser"
     ),
-<<<<<<< HEAD
+    entry("ssr", "src/stream-utils/index.ts", "stream-utils.node"),
     {
       ...entry("browser", "src/index.cc.ts", "index.cc"),
       treeshake: false, // would remove the "use client" directive
     },
-=======
-    entry("ssr", "src/stream-utils/index.ts", "stream-utils.node"),
->>>>>>> 38631131
   ];
 });
 
