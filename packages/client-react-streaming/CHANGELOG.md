--- conflicted
+++ resolved
@@ -1,6 +1,11 @@
 # @apollo/client-react-streaming
 
-<<<<<<< HEAD
+## 0.11.10
+
+### Patch Changes
+
+- 37941aa: Adjust imports to use the `@apollo/client/react` entrypoint for React-specific imports.
+
 ## 0.12.0-alpha.1
 
 ## 0.12.0-alpha.0
@@ -14,13 +19,6 @@
 
 - 9a8c872: Start an alpha branch
 - 563db9b: add support for `useSuspenseFragment`
-=======
-## 0.11.10
-
-### Patch Changes
-
-- 37941aa: Adjust imports to use the `@apollo/client/react` entrypoint for React-specific imports.
->>>>>>> 6667df8a
 
 ## 0.11.9
 
