# @apollo/client-react-streaming

<<<<<<< HEAD
## 0.12.0-alpha.2

### Patch Changes

- dd2c972: Adjust imports to use the `@apollo/client/react` entrypoint for React-specific imports.
=======
## 0.11.11

### Patch Changes

- 372cf0c: Add an optimiziation to minimize reexecution of React components during hydration.
>>>>>>> 5c58ebe8

## 0.11.10

### Patch Changes

- 37941aa: Adjust imports to use the `@apollo/client/react` entrypoint for React-specific imports.

## 0.12.0-alpha.1

## 0.12.0-alpha.0

### Minor Changes

- 8209093: Implement multipart streaming support for `PreloadQuery`
- 20ce0c8: add `TeeToReadableStreamLink` and `ReadFromReadableStreamLink`

### Patch Changes

- 9a8c872: Start an alpha branch
- 563db9b: add support for `useSuspenseFragment`

## 0.11.9

### Patch Changes

- aaf041c: `createInjectionTransformStream`: fix handling if `</head>` is chopped up into multiple chunks

## 0.11.8

### Patch Changes

- 251bec9: Change package publishing to Changesets
- 2f779cd: Add missing `peerDependencies`: `react-dom` and `graphql`<|MERGE_RESOLUTION|>--- conflicted
+++ resolved
@@ -1,18 +1,16 @@
 # @apollo/client-react-streaming
 
-<<<<<<< HEAD
+## 0.11.11
+
+### Patch Changes
+
+- 372cf0c: Add an optimiziation to minimize reexecution of React components during hydration.
+
 ## 0.12.0-alpha.2
 
 ### Patch Changes
 
 - dd2c972: Adjust imports to use the `@apollo/client/react` entrypoint for React-specific imports.
-=======
-## 0.11.11
-
-### Patch Changes
-
-- 372cf0c: Add an optimiziation to minimize reexecution of React components during hydration.
->>>>>>> 5c58ebe8
 
 ## 0.11.10
 
