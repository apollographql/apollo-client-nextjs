{
  "name": "@apollo/client-integration-react-router",
  "version": "0.12.0-alpha.0",
  "repository": {
    "url": "git+https://github.com/apollographql/apollo-client-nextjs"
  },
  "keywords": [
    "apollo",
    "react-router",
    "apollo-client",
    "graphql",
    "ssr"
  ],
  "type": "module",
  "imports": {
    "#bundled": {
      "require": {
        "types": "./dist/index.d.cts",
        "default": "./dist/index.cjs"
      },
      "import": {
        "types": "./dist/index.d.ts",
        "default": "./dist/index.js"
      }
    }
  },
  "exports": {
    ".": {
      "require": {
        "types": "./dist/index.d.cts",
        "default": "./dist/index.cjs"
      },
      "import": {
        "types": "./dist/index.d.ts",
        "default": "./dist/index.js"
      }
    },
    "./package.json": "./package.json"
  },
  "typings": "./dist/index.d.ts",
  "author": "packages@apollographql.com",
  "license": "MIT",
  "files": [
    "dist/",
    "package.json",
    "LICENSE.md",
    "README.md"
  ],
  "scripts": {
    "build": "rimraf dist; tsup",
    "test": "concurrently -c auto \"yarn:test:*(!base) $@\"",
    "test:base": "TSX_TSCONFIG_PATH=./tsconfig.tests.json node --import tsx/esm --no-warnings --test \"$@\" src/**/*.test.(ts|tsx)",
    "test:ssr": "NODE_OPTIONS=\"${NODE_OPTIONS:-} --conditions=node\" yarn run test:base",
    "test:browser": "NODE_OPTIONS=\"${NODE_OPTIONS:-} --conditions=browser\" yarn run test:base",
    "test:rsc": "NODE_OPTIONS=\"${NODE_OPTIONS:-} --conditions=react-server\" yarn run test:base",
    "prepack": "yarn build",
    "prepublishOnly": "wait-on ../client-react-streaming/.built --delay 3000 --timeout 60000 && yarn pack -o attw.tgz && attw attw.tgz && rm attw.tgz && yarn run test",
    "test-bundle": "yarn test-bundle:attw && yarn test-bundle:package && yarn test-bundle:publint && yarn test-bundle:shape",
    "test-bundle:attw": "attw --pack .",
    "test-bundle:package": "yarn workspace monorepo verify-package-json $PWD/package.json",
    "test-bundle:publint": "publint --strict",
    "test-bundle:shape": "yarn workspace monorepo verify-package-shape $PWD/package-shape.json",
    "bundle-info": "yarn test-bundle --format json | jq '.analysis.entrypoints|to_entries|map({key:.key,value:.value.resolutions|to_entries|map({key:.key,value:.value.resolution.fileName })|from_entries})|from_entries'",
    "lint": "eslint --ext .ts,.tsx ."
  },
  "devDependencies": {
    "@apollo/client": "^3.12.6",
    "@apollo/client-react-streaming": "workspace:*",
    "@arethetypeswrong/cli": "0.15.3",
    "@microsoft/api-extractor": "7.43.2",
    "@tsconfig/recommended": "1.0.6",
    "@types/node": "20.12.11",
    "@types/react": "^19.0.0",
    "@types/react-dom": "*",
    "concurrently": "8.2.2",
    "esbuild": "0.24.2",
    "eslint": "8.57.0",
    "graphql": "^16.10.0",
    "publint": "0.2.7",
    "react": "^19.0.0",
    "react-dom": "*",
<<<<<<< HEAD
    "react-router": "^7.3.0",
=======
    "react-router": "^7.1.5",
>>>>>>> 479a3c71
    "rimraf": "5.0.5",
    "tsup": "8.0.2",
    "typescript": "5.4.5",
    "wait-on": "8.0.2"
  },
  "peerDependencies": {
    "@apollo/client": "^3.13.0",
    "react": "^19",
    "react-router": "^7.3.0"
  },
  "dependencies": {
    "@apollo/client-react-streaming": "0.12.0-alpha.0",
    "@types/react-dom": "^19.0.0",
    "promiscade": "^0.0.2"
  }
}<|MERGE_RESOLUTION|>--- conflicted
+++ resolved
@@ -79,11 +79,7 @@
     "publint": "0.2.7",
     "react": "^19.0.0",
     "react-dom": "*",
-<<<<<<< HEAD
-    "react-router": "^7.3.0",
-=======
     "react-router": "^7.1.5",
->>>>>>> 479a3c71
     "rimraf": "5.0.5",
     "tsup": "8.0.2",
     "typescript": "5.4.5",
