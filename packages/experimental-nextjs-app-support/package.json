--- conflicted
+++ resolved
@@ -85,15 +85,9 @@
     "@microsoft/api-extractor": "7.43.2",
     "@testing-library/react": "15.0.7",
     "@total-typescript/shoehorn": "0.1.2",
-<<<<<<< HEAD
-    "@tsconfig/recommended": "1.0.5",
-    "@types/node": "20.12.2",
-    "@types/react": "18.3.0",
-=======
     "@tsconfig/recommended": "1.0.6",
     "@types/node": "20.12.11",
     "@types/react": "18.3.1",
->>>>>>> 8856b72c
     "@typescript-eslint/eslint-plugin": "7.5.0",
     "@typescript-eslint/parser": "7.5.0",
     "concurrently": "8.2.2",
