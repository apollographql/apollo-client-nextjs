--- conflicted
+++ resolved
@@ -124,23 +124,10 @@
     "@types/eslint": "^9.6.1",
     "@types/node": "20.12.11",
     "@types/react": "^19.0.0",
-<<<<<<< HEAD
-=======
     "@types/react-dom": "^19.0.0",
-    "@typescript-eslint/eslint-plugin": "7.5.0",
-    "@typescript-eslint/parser": "7.5.0",
->>>>>>> 5293db1e
     "concurrently": "8.2.2",
     "esbuild": "^0.24.2",
     "eslint": "8.57.0",
-<<<<<<< HEAD
-    "glob": "10.3.12",
-    "global-jsdom": "24.0.0",
-    "globstar": "1.0.0",
-=======
-    "eslint-plugin-react": "7.34.1",
-    "eslint-plugin-react-hooks": "4.6.0",
->>>>>>> 5293db1e
     "graphql": "16.8.1",
     "next": "^15.0.0",
     "publint": "0.2.7",
