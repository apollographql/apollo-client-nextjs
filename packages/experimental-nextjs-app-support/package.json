--- conflicted
+++ resolved
@@ -1,10 +1,6 @@
 {
   "name": "@apollo/experimental-nextjs-app-support",
-<<<<<<< HEAD
-  "version": "0.11.7",
-=======
   "version": "0.11.8-alpha.1",
->>>>>>> 5bacf2ef
   "repository": {
     "url": "git+https://github.com/apollographql/apollo-client-nextjs.git"
   },
@@ -130,11 +126,6 @@
     "@tsconfig/recommended": "1.0.6",
     "@types/node": "20.12.11",
     "@types/react": "^19.0.0",
-<<<<<<< HEAD
-=======
-    "@typescript-eslint/eslint-plugin": "7.5.0",
-    "@typescript-eslint/parser": "7.5.0",
->>>>>>> 5bacf2ef
     "concurrently": "8.2.2",
     "eslint": "8.57.0",
     "glob": "10.3.12",
@@ -159,10 +150,6 @@
     "react": "^18 || >=19.0.0-rc"
   },
   "dependencies": {
-<<<<<<< HEAD
-    "@apollo/client-react-streaming": "0.11.7"
-=======
     "@apollo/client-react-streaming": "0.11.8-alpha.1"
->>>>>>> 5bacf2ef
   }
 }