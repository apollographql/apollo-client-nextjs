# @apollo/experimental-nextjs-app-support

<<<<<<< HEAD
## 0.12.0-alpha.1

### Minor Changes

- dec635c: This package has now been renamed to `"@apollo/client-integration-nextjs"`, please adjust your imports accordingly.

### Patch Changes

- @apollo/client-integration-nextjs@0.12.0-alpha.1

## 0.12.0-alpha.0

### Patch Changes

- Updated dependencies [8209093]
- Updated dependencies [20ce0c8]
- Updated dependencies [9a8c872]
- Updated dependencies [563db9b]
  - @apollo/client-react-streaming@0.12.0-alpha.0
=======
## 0.11.10

### Patch Changes

- 37941aa: Adjust imports to use the `@apollo/client/react` entrypoint for React-specific imports.
- Updated dependencies [37941aa]
  - @apollo/client-react-streaming@0.11.10
>>>>>>> 6667df8a

## 0.11.9

### Patch Changes

- Updated dependencies [aaf041c]
  - @apollo/client-react-streaming@0.11.9

## 0.11.8

### Patch Changes

- 251bec9: Change package publishing to Changesets
- Updated dependencies [251bec9]
- Updated dependencies [2f779cd]
  - @apollo/client-react-streaming@0.11.8<|MERGE_RESOLUTION|>--- conflicted
+++ resolved
@@ -1,6 +1,13 @@
 # @apollo/experimental-nextjs-app-support
 
-<<<<<<< HEAD
+## 0.11.10
+
+### Patch Changes
+
+- 37941aa: Adjust imports to use the `@apollo/client/react` entrypoint for React-specific imports.
+- Updated dependencies [37941aa]
+  - @apollo/client-react-streaming@0.11.10
+
 ## 0.12.0-alpha.1
 
 ### Minor Changes
@@ -20,15 +27,6 @@
 - Updated dependencies [9a8c872]
 - Updated dependencies [563db9b]
   - @apollo/client-react-streaming@0.12.0-alpha.0
-=======
-## 0.11.10
-
-### Patch Changes
-
-- 37941aa: Adjust imports to use the `@apollo/client/react` entrypoint for React-specific imports.
-- Updated dependencies [37941aa]
-  - @apollo/client-react-streaming@0.11.10
->>>>>>> 6667df8a
 
 ## 0.11.9
 
