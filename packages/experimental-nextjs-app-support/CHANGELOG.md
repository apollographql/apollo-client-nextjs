# @apollo/experimental-nextjs-app-support

<<<<<<< HEAD
## 0.12.0-alpha.0

### Patch Changes

- Updated dependencies [8209093]
- Updated dependencies [20ce0c8]
- Updated dependencies [9a8c872]
- Updated dependencies [563db9b]
  - @apollo/client-react-streaming@0.12.0-alpha.0
=======
## 0.11.9

### Patch Changes

- Updated dependencies [aaf041c]
  - @apollo/client-react-streaming@0.11.9
>>>>>>> 7468fde3

## 0.11.8

### Patch Changes

- 251bec9: Change package publishing to Changesets
- Updated dependencies [251bec9]
- Updated dependencies [2f779cd]
  - @apollo/client-react-streaming@0.11.8<|MERGE_RESOLUTION|>--- conflicted
+++ resolved
@@ -1,6 +1,5 @@
 # @apollo/experimental-nextjs-app-support
 
-<<<<<<< HEAD
 ## 0.12.0-alpha.0
 
 ### Patch Changes
@@ -10,14 +9,13 @@
 - Updated dependencies [9a8c872]
 - Updated dependencies [563db9b]
   - @apollo/client-react-streaming@0.12.0-alpha.0
-=======
+
 ## 0.11.9
 
 ### Patch Changes
 
 - Updated dependencies [aaf041c]
   - @apollo/client-react-streaming@0.11.9
->>>>>>> 7468fde3
 
 ## 0.11.8
 
