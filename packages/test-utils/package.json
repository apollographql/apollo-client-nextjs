--- conflicted
+++ resolved
@@ -3,13 +3,9 @@
   "private": true,
   "version": "0.0.0",
   "devDependencies": {
-<<<<<<< HEAD
     "@testing-library/react-render-stream": "^2.0.0",
     "expect": "^29.7.0",
-    "typescript": "*"
-=======
     "typescript": "^5.7.3"
->>>>>>> 5293db1e
   },
   "type": "module"
 }