{
  "name": "hack-the-supergraph-ssr",
  "version": "0.1.0",
  "private": true,
  "scripts": {
    "dev": "next dev",
    "prebuild": "yarn workspace @apollo/experimental-nextjs-app-support run build",
    "build": "next build",
    "start": "next start",
    "lint": "next lint"
  },
  "dependencies": {
    "@apollo/client": "3.10.1",
    "@apollo/experimental-nextjs-app-support": "workspace:^",
    "@apollo/space-kit": "^9.11.0",
    "@chakra-ui/next-js": "^2.1.2",
    "@chakra-ui/react": "^2.5.5",
    "@emotion/cache": "^11.11.0",
    "@emotion/core": "^11.0.0",
    "@emotion/react": "^11.10.6",
    "@emotion/styled": "^11.10.6",
<<<<<<< HEAD
    "@types/node": "20.12.2",
    "@types/react": "18.3.0",
=======
    "@types/node": "20.12.11",
    "@types/react": "18.3.1",
>>>>>>> 8856b72c
    "@types/react-dom": "18.3.0",
    "eslint": "8.38.0",
    "eslint-config-next": "13.3.0",
    "framer-motion": "^10.12.2",
    "graphql": "^16.6.0",
    "js-cookie": "^3.0.1",
    "next": "^14.1.0",
    "react": "18.3.0",
    "react-dom": "18.3.0",
    "react-icons": "^4.8.0",
    "react-rating-stars-component": "^2.2.0",
    "typescript": "5.4.5"
  },
  "devDependencies": {
    "@types/js-cookie": "3.0.6"
  }
}<|MERGE_RESOLUTION|>--- conflicted
+++ resolved
@@ -19,13 +19,8 @@
     "@emotion/core": "^11.0.0",
     "@emotion/react": "^11.10.6",
     "@emotion/styled": "^11.10.6",
-<<<<<<< HEAD
-    "@types/node": "20.12.2",
-    "@types/react": "18.3.0",
-=======
     "@types/node": "20.12.11",
     "@types/react": "18.3.1",
->>>>>>> 8856b72c
     "@types/react-dom": "18.3.0",
     "eslint": "8.38.0",
     "eslint-config-next": "13.3.0",
