--- conflicted
+++ resolved
@@ -12,11 +12,7 @@
     "codegen": "graphql-codegen --config codegen.ts"
   },
   "dependencies": {
-<<<<<<< HEAD
-    "@apollo/client": "0.0.0-pr-10954-20230606145830",
-=======
     "@apollo/client": ">=3.8.0-beta.2",
->>>>>>> 9885b384
     "@apollo/experimental-nextjs-app-support": "workspace:^",
     "@apollo/server": "^4.7.0",
     "@as-integrations/next": "^1.3.0",
