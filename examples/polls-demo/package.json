--- conflicted
+++ resolved
@@ -15,13 +15,8 @@
     "@apollo/client": "3.10.1",
     "@apollo/experimental-nextjs-app-support": "workspace:^",
     "@apollo/server": "^4.9.5",
-<<<<<<< HEAD
-    "@types/node": "20.12.2",
-    "@types/react": "18.3.0",
-=======
     "@types/node": "20.12.11",
     "@types/react": "18.3.1",
->>>>>>> 8856b72c
     "@types/react-dom": "18.3.0",
     "@vercel/kv": "^0.1.1",
     "autoprefixer": "10.4.14",
