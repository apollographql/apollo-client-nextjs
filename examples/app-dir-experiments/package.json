{
  "name": "app-dir",
  "version": "0.1.0",
  "private": true,
  "scripts": {
    "dev": "next dev",
    "prebuild": "yarn workspace @apollo/experimental-nextjs-app-support run build",
    "build": "next build",
    "start": "next start",
    "lint": "next lint"
  },
  "dependencies": {
    "@apollo/client": "3.10.1",
    "@apollo/experimental-nextjs-app-support": "workspace:^",
    "@apollo/server": "^4.9.5",
    "@as-integrations/next": "^3.0.0",
<<<<<<< HEAD
    "@types/node": "20.12.2",
    "@types/react": "18.3.0",
=======
    "@types/node": "20.12.11",
    "@types/react": "18.3.1",
>>>>>>> 8856b72c
    "@types/react-dom": "18.3.0",
    "client-only": "^0.0.1",
    "encoding": "^0.1.13",
    "eslint": "8.36.0",
    "eslint-config-next": "13.2.4",
    "graphql": "^16.6.0",
    "html-differ": "^1.4.0",
    "next": "^14.1.0",
    "react": "18.3.0",
    "react-dom": "18.3.0",
    "server-only": "^0.0.1",
    "typescript": "5.4.5"
  }
}<|MERGE_RESOLUTION|>--- conflicted
+++ resolved
@@ -14,13 +14,8 @@
     "@apollo/experimental-nextjs-app-support": "workspace:^",
     "@apollo/server": "^4.9.5",
     "@as-integrations/next": "^3.0.0",
-<<<<<<< HEAD
-    "@types/node": "20.12.2",
-    "@types/react": "18.3.0",
-=======
     "@types/node": "20.12.11",
     "@types/react": "18.3.1",
->>>>>>> 8856b72c
     "@types/react-dom": "18.3.0",
     "client-only": "^0.0.1",
     "encoding": "^0.1.13",
