--- conflicted
+++ resolved
@@ -14,14 +14,6 @@
     "@apollo/client": "^3.11.10",
     "@apollo/client-integration-react-router": "workspace:^",
     "@integration-test/shared": "workspace:^",
-<<<<<<< HEAD
-    "@react-router/node": "^7.3.0",
-    "@react-router/serve": "^7.3.0",
-    "isbot": "^5.1.17",
-    "react": "^19",
-    "react-dom": "^19",
-    "react-router": "^7.3.0"
-=======
     "@react-router/fs-routes": "^7.1.5",
     "@react-router/node": "^7.1.5",
     "@react-router/serve": "^7.1.5",
@@ -31,7 +23,6 @@
     "react": "^19.0.0",
     "react-dom": "^19.0.0",
     "react-router": "^7.1.5"
->>>>>>> 479a3c71
   },
   "devDependencies": {
     "@react-router/dev": "^7.1.5",
