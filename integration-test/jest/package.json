--- conflicted
+++ resolved
@@ -21,17 +21,10 @@
     "@testing-library/jest-dom": "^6.4.2",
     "@testing-library/react": "^16.1.0",
     "@testing-library/user-event": "^14.5.2",
-<<<<<<< HEAD
-    "@types/react": "^19.0.8",
-    "@types/react-dom": "^19.0.3",
-    "babel-jest": "^29.7.0",
-    "graphql": "^16.10.0",
-=======
     "@types/react": "*",
     "@types/react-dom": "*",
     "babel-jest": "^29.7.0",
     "graphql": "*",
->>>>>>> b7dad99c
     "jest": "^29.7.0",
     "jest-environment-jsdom": "^29.7.0",
     "jest-fixed-jsdom": "^0.0.9"
