--- conflicted
+++ resolved
@@ -20,15 +20,9 @@
     "@types/react-dom": "^19.0.0",
     "graphql": "^16.7.1",
     "graphql-tag": "^2.12.6",
-<<<<<<< HEAD
     "next": "^15.0.3",
-    "react": "18.3.0",
-    "react-dom": "18.3.0",
-=======
-    "next": "^15.0.0",
     "react": "^19.0.0",
     "react-dom": "^19.0.0",
->>>>>>> 20ce0c86
     "react-error-boundary": "^4.0.13",
     "ssr-only-secrets": "^0.0.5",
     "typescript": "5.1.3"
