--- conflicted
+++ resolved
@@ -16,17 +16,10 @@
   "devDependencies": {
     "@testing-library/jest-dom": "^6.4.2",
     "@testing-library/react": "^16.1.0",
-<<<<<<< HEAD
-    "@types/react": "^19.0.8",
-    "@types/react-dom": "^19.0.3",
-    "@vitejs/plugin-react": "^4.2.1",
-    "graphql": "^16.10.0",
-=======
     "@types/react": "*",
     "@types/react-dom": "*",
     "@vitejs/plugin-react": "^4.2.1",
     "graphql": "*",
->>>>>>> b7dad99c
     "vitest": "^1.3.1"
   }
 }