--- conflicted
+++ resolved
@@ -199,7 +199,6 @@
     expect(await page.getByText("loading...").count()).toBe(6);
     // deferred chunk came in
     await expect(page.getByText("cuteness overload")).toBeVisible();
-<<<<<<< HEAD
     expect(await page.getByText("Queried in SSR environment").count()).toBe(7);
     expect(await page.getByText("loading...").count()).toBe(0);
   });
@@ -216,10 +215,8 @@
     expect(await page.getByText("loading...").count()).toBe(6);
     // deferred chunk came in
     await expect(page.getByText("cuteness overload")).toBeVisible();
-=======
     await new Promise((resolve) => setTimeout(resolve, 500));
 
->>>>>>> ed32c1cf
     expect(await page.getByText("Queried in SSR environment").count()).toBe(7);
     expect(await page.getByText("loading...").count()).toBe(0);
   });
