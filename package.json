{
  "name": "monorepo",
  "private": true,
  "packageManager": "yarn@4.2.2",
  "workspaces": [
    "packages",
    "packages/*",
    "examples/*"
  ],
  "main": "package.json",
  "dependencies": {
    "@changesets/cli": "^2.27.10",
    "prettier": "^3.0.0",
    "semver": "^7.6.0"
  },
  "scripts": {
    "verify-package-json": "node ./scripts/verify-package-json.mjs",
    "verify-package-shape": "node ./scripts/verify-package-shape.mjs",
    "matrix": "node ./scripts/test-matrix.js",
    "docs": "api-documenter markdown --input-folder temp --output-folder docs",
    "build:libs": "yarn workspaces foreach --all --include \"@apollo/*\" run build",
    "build:docmodel": "yarn workspaces foreach --all --include \"@apollo/*\" exec api-extractor run",
<<<<<<< HEAD
=======
    "changeset-publish": "yarn build:libs && changeset publish",
>>>>>>> 5293db1e
    "changeset-version": "changeset version && YARN_ENABLE_IMMUTABLE_INSTALLS=false yarn install --mode=skip-build && cd integration-test && YARN_ENABLE_IMMUTABLE_INSTALLS=false yarn install"
  },
  "resolutions": {
    "@microsoft/api-documenter": "7.24.1",
    "@apollo/client": "3.12.6"
  },
  "devDependencies": {
    "@microsoft/api-documenter": "7.24.3",
    "@size-limit/file": "11.1.2",
    "@size-limit/webpack": "11.1.2",
    "@size-limit/webpack-why": "11.1.2",
<<<<<<< HEAD
    "size-limit": "11.1.2",
    "zx": "^8.2.4"
=======
    "@types/node": "^22.10.9",
    "knip": "^5.43.1",
    "size-limit": "11.1.2",
    "typescript": "^5.7.3"
>>>>>>> 5293db1e
  }
}<|MERGE_RESOLUTION|>--- conflicted
+++ resolved
@@ -20,10 +20,7 @@
     "docs": "api-documenter markdown --input-folder temp --output-folder docs",
     "build:libs": "yarn workspaces foreach --all --include \"@apollo/*\" run build",
     "build:docmodel": "yarn workspaces foreach --all --include \"@apollo/*\" exec api-extractor run",
-<<<<<<< HEAD
-=======
     "changeset-publish": "yarn build:libs && changeset publish",
->>>>>>> 5293db1e
     "changeset-version": "changeset version && YARN_ENABLE_IMMUTABLE_INSTALLS=false yarn install --mode=skip-build && cd integration-test && YARN_ENABLE_IMMUTABLE_INSTALLS=false yarn install"
   },
   "resolutions": {
@@ -35,14 +32,10 @@
     "@size-limit/file": "11.1.2",
     "@size-limit/webpack": "11.1.2",
     "@size-limit/webpack-why": "11.1.2",
-<<<<<<< HEAD
-    "size-limit": "11.1.2",
-    "zx": "^8.2.4"
-=======
     "@types/node": "^22.10.9",
     "knip": "^5.43.1",
     "size-limit": "11.1.2",
-    "typescript": "^5.7.3"
->>>>>>> 5293db1e
+    "typescript": "^5.7.3",
+    "zx": "^8.2.4"
   }
 }