--- conflicted
+++ resolved
@@ -14,14 +14,9 @@
     "verify-package-shape": "node ./scripts/verify-package-shape.mjs"
   },
   "resolutions": {
-<<<<<<< HEAD
     "@apollo/client": "0.0.0-pr-11617-20240227102358",
-    "prettier": "^3.0.0",
     "react@18.2.0": "18.3.0-canary-60a927d04-20240113",
     "react-dom@18.2.0": "18.3.0-canary-60a927d04-20240113",
     "superjson": "1.13.3"
-=======
-    "@apollo/client": "0.0.0-pr-11617-20240227102358"
->>>>>>> a78996e4
   }
 }