--- conflicted
+++ resolved
@@ -3,10 +3,6 @@
   "packageManager": "yarn@4.1.0",
   "workspaces": [
     "packages/*",
-<<<<<<< HEAD
-=======
-    "integration-test/*",
->>>>>>> 80aec32f
     "examples/*"
   ],
   "main": "package.json",
@@ -20,10 +16,6 @@
   },
   "resolutions": {
     "@apollo/client": "0.0.0-pr-11617-20240227102358",
-<<<<<<< HEAD
-    "prettier": "^3.0.0",
-=======
->>>>>>> 80aec32f
     "react@18.2.0": "18.3.0-canary-60a927d04-20240113",
     "react-dom@18.2.0": "18.3.0-canary-60a927d04-20240113",
     "superjson": "1.13.3"
