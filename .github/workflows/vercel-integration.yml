name: Vercel Integration Tests

on:
  deployment_status:
jobs:
  log:
    runs-on: ubuntu-latest
    steps:
      - name: Log the deployment
        run: echo 'Deployment is ${{ toJSON(github.event.deployment) }}'
      - name: Log the deployment status
        run: echo 'Deployment status is ${{ toJSON(github.event.deployment_status) }}'

  run-next-e2e:
    if: |
      github.event_name == 'deployment_status' && github.event.deployment_status.state == 'success' && (
        github.event.deployment_status.environment == 'Preview – apollo__experimental-nextjs-app-support' ||
        github.event.deployment_status.environment == 'Preview – apollo__client-integration-react-router' ||
        github.event.deployment_status.environment == 'Preview – apollo__client-integration-tanstack-start'
      )
    runs-on: ubuntu-latest
    name: Run Playwright tests against Vercel deployment ${{ github.event.deployment_status.environment }}
<<<<<<< HEAD
=======
    defaults:
      run:
        working-directory: ./integration-test
>>>>>>> 7468fde3
    steps:
      - uses: actions/checkout@v4
      - uses: actions/setup-node@v4
        with:
          node-version: "20.x"
          cache: "yarn"
      - name: Install Packages (Root)
        run: yarn install --immutable --mode=skip-build
      - run: yarn build:libs

      - name: Get installed Playwright version
        id: playwright-version
        run: yarn why @playwright/test --json | jq '.children|to_entries[0].value.locator' --raw-output | sed 's/^.*npm:/PLAYWRIGHT_VERSION=/' >> $GITHUB_ENV
      - name: Cache playwright binaries
        uses: actions/cache@v4
        id: playwright-cache
        with:
          path: |
            ~/.cache/ms-playwright
          key: ${{ runner.os }}-playwright-${{ env.PLAYWRIGHT_VERSION }}
      - run: npx playwright install --with-deps
        if: steps.playwright-cache.outputs.cache-hit != 'true'
      - run: npx playwright install-deps
        if: steps.playwright-cache.outputs.cache-hit == 'true'

      - name: "Run Playwright tests against Vercel deployment - Next.js"
        if: github.event.deployment_status.environment == 'Preview – apollo__experimental-nextjs-app-support'
        run: yarn workspace @integration-test/nextjs run test | tee $GITHUB_STEP_SUMMARY; exit ${PIPESTATUS[0]}
        env:
          BASE_URL: ${{ github.event.deployment_status.environment_url }}

      - name: "Run Playwright tests against Vercel deployment - TanStack Start"
        if: github.event.deployment_status.environment == 'Preview – apollo__client-integration-tanstack-start'
        run: yarn workspace @integration-test/tanstack-start run test | tee $GITHUB_STEP_SUMMARY; exit ${PIPESTATUS[0]}
        env:
          BASE_URL: ${{ github.event.deployment_status.environment_url }}

      - name: "Run Playwright tests against Vercel deployment - React Router"
        if: github.event.deployment_status.environment == 'Preview – apollo__client-integration-react-router'
        run: yarn workspace @integration-test/react-router run test | tee $GITHUB_STEP_SUMMARY; exit ${PIPESTATUS[0]}
        env:
          BASE_URL: ${{ github.event.deployment_status.environment_url }}<|MERGE_RESOLUTION|>--- conflicted
+++ resolved
@@ -20,12 +20,6 @@
       )
     runs-on: ubuntu-latest
     name: Run Playwright tests against Vercel deployment ${{ github.event.deployment_status.environment }}
-<<<<<<< HEAD
-=======
-    defaults:
-      run:
-        working-directory: ./integration-test
->>>>>>> 7468fde3
     steps:
       - uses: actions/checkout@v4
       - uses: actions/setup-node@v4
